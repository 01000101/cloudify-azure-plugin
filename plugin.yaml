--- conflicted
+++ resolved
@@ -5,11 +5,7 @@
 plugins:
   pkg:
     executor: central_deployment_agent
-<<<<<<< HEAD
-    source: https://github.com/01000101/cloudify-azure-plugin/archive/data-disks.zip
-=======
     source: https://github.com/cloudify-cosmo/cloudify-azure-plugin/archive/1.4.1.dev0.zip
->>>>>>> 2dc95862
     package_name: cloudify-azure-plugin
     package_version: '1.4.1.dev0'
 
@@ -1615,7 +1611,6 @@
     source_interfaces:
       cloudify.interfaces.relationship_lifecycle:
         establish: pkg.cloudify_azure.resources.network.loadbalancer.attach_nic_to_backend_pool
-<<<<<<< HEAD
         unlink: pkg.cloudify_azure.resources.network.loadbalancer.detach_nic_from_backend_pool
 
   cloudify.azure.relationships.vm_connected_to_datadisk:
@@ -1630,8 +1625,4 @@
                 Specifies the logical unit number of the data disk in the VM
               default: 0
               required: true
-        unlink: pkg.cloudify_azure.resources.compute.virtualmachine.detach_data_disk
-        
-=======
-        unlink: pkg.cloudify_azure.resources.network.loadbalancer.detach_nic_from_backend_pool
->>>>>>> 2dc95862
+        unlink: pkg.cloudify_azure.resources.compute.virtualmachine.detach_data_disk