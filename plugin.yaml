--- conflicted
+++ resolved
@@ -5,11 +5,7 @@
 plugins:
   pkg:
     executor: central_deployment_agent
-<<<<<<< HEAD
-    source: https://github.com/01000101/cloudify-azure-plugin/archive/scaling.zip
-=======
     source: https://github.com/cloudify-cosmo/cloudify-azure-plugin/archive/1.4.zip
->>>>>>> 4c039b99
     package_name: cloudify-azure-plugin
     package_version: '1.4'
 
