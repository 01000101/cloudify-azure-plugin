# #######
# Copyright (c) 2016 GigaSpaces Technologies Ltd. All rights reserved
#
# Licensed under the Apache License, Version 2.0 (the "License");
# you may not use this file except in compliance with the License.
# You may obtain a copy of the License at
#
#        http://www.apache.org/licenses/LICENSE-2.0
#
# Unless required by applicable law or agreed to in writing, software
# distributed under the License is distributed on an "AS IS" BASIS,
#    * WITHOUT WARRANTIES OR CONDITIONS OF ANY KIND, either express or implied.
#    * See the License for the specific language governing permissions and
#    * limitations under the License.
'''
    resources.compute.VirtualMachine
    ~~~~~~~~~~~~~~~~~~~~~~~~~~~~~~~~
    Microsoft Azure Virtual Machine interface
'''

# Deep object copying
from copy import deepcopy
# Random string
import random, string
# Node properties and logger
from cloudify import ctx
# Exception handling
from cloudify.exceptions import NonRecoverableError
# Life-cycle operation decorator
from cloudify.decorators import operation
# Base resource class
from cloudify_azure.resources.base import Resource
# Logger, API version
from cloudify_azure import (constants, utils)
# Relationship interfaces
from cloudify_azure.resources.network.networkinterfacecard \
    import NetworkInterfaceCard
from cloudify_azure.resources.network.publicipaddress \
    import PublicIPAddress
from cloudify_azure.resources.compute.availabilityset \
    import AvailabilitySet
from cloudify_azure.resources.compute.virtualmachineextension \
    import VirtualMachineExtension


class VirtualMachine(Resource):
    '''
        Microsoft Azure Virtual Machine interface

    .. warning::
        This interface should only be instantiated from
        within a Cloudify Lifecycle Operation

    :param string resource_group: Name of the parent Resource Group
    :param string api_version: API version to use for all requests
    :param `logging.Logger` logger:
        Parent logger for the class to use. Defaults to `ctx.logger`
    '''
    def __init__(self,
                 resource_group=None,
                 api_version=constants.API_VER_COMPUTE,
                 logger=None,
                 _ctx=ctx):
        resource_group = resource_group or \
            utils.get_resource_group(_ctx=_ctx)
        Resource.__init__(
            self,
            'Virtual Machine',
            '/{0}/{1}/{2}'.format(
                'resourceGroups/{0}'.format(resource_group),
                'providers/Microsoft.Compute',
                'virtualMachines'
            ),
            api_version=api_version,
            logger=logger,
            _ctx=_ctx)


def build_osdisk_profile(usr_osdisk=None):
    '''
        Creates a storageProfile::osDisk object for use when
        creating a Virtual Machine

    :param dict usr_osdisk: User-override data
    :returns: storageProfile::osDisk object
    :rtype: dict
    '''
    osdisk = dict()
    if isinstance(usr_osdisk, dict):
        osdisk = deepcopy(usr_osdisk)
    # Generate disk name if one wasn't provided
    osdisk['name'] = osdisk.get('name') or utils.get_resource_name()
    # If no disk URI was specified, generate one
    if not osdisk.get('vhd', dict()).get('uri'):
        osdisk['vhd'] = {
            'uri': 'http://{0}.{1}/vhds/{2}.vhd'.format(
                utils.get_rel_node_name(constants.REL_CONNECTED_TO_SA),
                'blob.core.windows.net',
                osdisk.get('name'))
        }
    # Fill in the blanks if the user didn't specify
    osdisk['caching'] = osdisk.get('caching', 'ReadWrite')
    osdisk['createOption'] = osdisk.get('createOption', 'FromImage')
    return osdisk


def build_datadisks_profile(usr_datadisks):
    '''
        Creates a list of storageProfile::dataDisk objects for use when
        creating a Virtual Machine

    :param dict usr_datadisks: User data
    :returns: List of storageProfile::dataDisk objects
    :rtype: list
    '''
    datadisks = list()
    if not usr_datadisks:
        return list()
    for idx, usr_datadisk in enumerate(usr_datadisks):
        datadisk = deepcopy(usr_datadisk)
        # Generate disk name if one wasn't provided
        datadisk['name'] = datadisk.get('name') or \
            '{0}-{1}'.format(utils.get_resource_name(), idx)
        # If no disk URI was specified, generate one
        if not datadisk.get('vhd', dict()).get('uri'):
            datadisk['vhd'] = {
                'uri': 'http://{0}.{1}/vhds/{2}.vhd'.format(
                    utils.get_rel_node_name(constants.REL_CONNECTED_TO_SA),
                    'blob.core.windows.net',
                    datadisk.get('name'))
            }
        # Fill in the blanks if the user didn't specify
        datadisk['lun'] = datadisk.get('lun', idx)
        datadisk['createOption'] = datadisk.get('createOption', 'Empty')
        datadisks.append(datadisk)
    return datadisks


<<<<<<< HEAD
def build_network_profile():
    '''
        Creates a networkProfile object complete with
        a list of networkInterface objects

    :returns: networkProfile object
    :rtype: dict
    '''
    network_interfaces = list()
    net_rels = utils.get_relationships_by_type(
        ctx.instance.relationships,
        constants.REL_CONNECTED_TO_NIC)
    ctx.logger.info('net_rels: {0}'.format(net_rels))
    for net_rel in net_rels:
        # Get the NIC resource ID
        network_interface = utils.get_full_id_reference(
            NetworkInterfaceCard,
            _ctx=net_rel.target)
        # If more than one NIC is attached, set the Primary property
        if len(net_rels) > 1:
            network_interface['properties'] = {
                'primary': net_rel.target.node.properties.get('primary')
            }
        network_interfaces.append(network_interface)
    # Check for a primary interface if multiple NICs are used
    if len(network_interfaces) > 1:
        if not len([x for x in network_interfaces if x['primary']]):
            raise NonRecoverableError(
                'Exactly one "primary" network interface must be specified '
                'if multiple NetworkInterfaceCard nodes are used')
    return {
        'networkInterfaces': network_interfaces
    }
=======
def vm_name_generator():
    '''Generates a unique VM resource name'''
    return ''.join(random.choice(string.lowercase) for i in range(15))
>>>>>>> e31d6fe6


@operation
def create(**_):
    '''Uses an existing, or creates a new, Virtual Machine'''
    # Generate a resource name (if needed)
    utils.generate_resource_name(
        VirtualMachine(),
        generator=vm_name_generator)
    res_cfg = utils.get_resource_config() or dict()
    # Build storage profile
    osdisk = build_osdisk_profile(
        res_cfg.get('storageProfile', dict()).get('osDisk', dict()))
    datadisks = build_datadisks_profile(
        res_cfg.get('storageProfile', dict()).get('dataDisks', list()))
    storage_profile = {
        'osDisk': osdisk,
        'dataDisks': datadisks
    }
    # Build the network profile
    network_profile = build_network_profile()
    # Build the OS profile
    os_family = ctx.node.properties.get('os_family', '').lower()
    os_profile = dict()
    # Set defaults for Windows installs to enable WinRM listener
    if os_family == 'windows' and \
            not res_cfg.get('osProfile', dict()).get('windowsConfiguration'):
        os_profile = {
            'windowsConfiguration': {
                # This is required for extension scripts to work
                'provisionVMAgent': True,
                'winRM': {
                    'listeners': [{
                        'protocol': 'Http',
                        'certificateUrl': None
                    }]
                }
            },
            'linuxConfiguration': None
        }
    elif not res_cfg.get('osProfile', dict()).get('linuxConfiguration'):
        os_profile = {
            'linuxConfiguration': {
                'disablePasswordAuthentication': False
            },
            'windowsConfiguration': None
        }
    # Set the computerName if it's not set already
    os_profile['computerName'] = \
        res_cfg.get(
            'osProfile', dict()
        ).get('computerName', utils.get_resource_name())
    # Create a resource (if necessary)
    utils.task_resource_create(
        VirtualMachine(),
        {
            'location': ctx.node.properties.get('location'),
            'tags': ctx.node.properties.get('tags'),
            'plan': ctx.node.properties.get('plan'),
            'properties': utils.dict_update(
                utils.get_resource_config(),
                {
                    'availabilitySet': utils.get_rel_id_reference(
                        AvailabilitySet,
                        constants.REL_CONNECTED_TO_AS),
                    'networkProfile': network_profile,
                    'storageProfile': storage_profile,
                    'osProfile': os_profile
                }
            )
        })


@operation
def configure(command_to_execute, file_uris, **_):
    '''Configures the resource'''
    os_family = ctx.node.properties.get('os_family', '').lower()
    if os_family == 'windows':
        # By default, this should enable WinRM HTTP (unencrypted)
        # This entire function can be overridden from the plugin
        utils.task_resource_create(
            VirtualMachineExtension(
                virtual_machine=utils.get_resource_name()
            ),
            {
                'location': ctx.node.properties.get('location'),
                'tags': ctx.node.properties.get('tags'),
                'properties': {
                    'publisher': 'Microsoft.Compute',
                    'type': 'CustomScriptExtension',
                    'typeHandlerVersion': '1.4',
                    'settings': {
                        'fileUris': file_uris,
                        'commandToExecute': command_to_execute
                    }
                }
            })

    # Write the IP address to runtime properties for the agent
    # Get a reference to the NIC
    rel_nic = utils.get_relationship_by_type(
        ctx.instance.relationships,
        constants.REL_CONNECTED_TO_NIC)
    # No NIC? Exit and hope the user doesn't plan to install an agent
    if not rel_nic:
        return
    # Get the NIC data from the API directly (because of IPConfiguration)
    nic = NetworkInterfaceCard(_ctx=rel_nic.target)
    nic_data = nic.get(utils.get_resource_name(rel_nic.target))
    # Iterate over each IPConfiguration entry
    for ip_cfg in nic_data.get(
            'properties', dict()).get(
                'ipConfigurations', list()):
        # Get the Private IP Address endpoint
        ctx.instance.runtime_properties['ip'] = \
            ip_cfg.get('properties', dict()).get('privateIPAddress')
        # Get the Public IP Address endpoint
        pubip_id = ip_cfg.get(
            'properties', dict()).get(
                'publicIPAddress', dict()).get('id')
        if isinstance(pubip_id, basestring):
            # use the ID to get the data on the public ip
            pubip = PublicIPAddress(_ctx=rel_nic.target)
            pubip.endpoint = '{0}{1}'.format(
                constants.CONN_API_ENDPOINT, pubip_id)
            pubip_data = pubip.get()
            if isinstance(pubip_data, dict):
                ctx.instance.runtime_properties['public_ip'] = \
                    pubip_data.get('properties', dict()).get('ipAddress')
    # See if the user wants to use the public IP as primary IP
    if ctx.node.properties.get('use_public_ip') and \
            ctx.instance.runtime_properties.get('public_ip'):
        ctx.instance.runtime_properties['ip'] = \
            ctx.instance.runtime_properties.get('public_ip')
    ctx.logger.info('OUTPUT {0}.{1} = "{2}"'.format(
        ctx.instance.id,
        'ip',
        ctx.instance.runtime_properties.get('ip')))
    ctx.logger.info('OUTPUT {0}.{1} = "{2}"'.format(
        ctx.instance.id,
        'public_ip',
        ctx.instance.runtime_properties.get('public_ip')))


@operation
def delete(**_):
    '''Deletes a Virtual Machine'''
    # Delete the resource
    utils.task_resource_delete(
        VirtualMachine())<|MERGE_RESOLUTION|>--- conflicted
+++ resolved
@@ -136,7 +136,6 @@
     return datadisks
 
 
-<<<<<<< HEAD
 def build_network_profile():
     '''
         Creates a networkProfile object complete with
@@ -170,11 +169,11 @@
     return {
         'networkInterfaces': network_interfaces
     }
-=======
+
+
 def vm_name_generator():
     '''Generates a unique VM resource name'''
     return ''.join(random.choice(string.lowercase) for i in range(15))
->>>>>>> e31d6fe6
 
 
 @operation
