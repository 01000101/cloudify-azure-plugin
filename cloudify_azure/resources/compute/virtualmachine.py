# #######
# Copyright (c) 2016 GigaSpaces Technologies Ltd. All rights reserved
#
# Licensed under the Apache License, Version 2.0 (the "License");
# you may not use this file except in compliance with the License.
# You may obtain a copy of the License at
#
#        http://www.apache.org/licenses/LICENSE-2.0
#
# Unless required by applicable law or agreed to in writing, software
# distributed under the License is distributed on an "AS IS" BASIS,
#    * WITHOUT WARRANTIES OR CONDITIONS OF ANY KIND, either express or implied.
#    * See the License for the specific language governing permissions and
#    * limitations under the License.
'''
    resources.compute.VirtualMachine
    ~~~~~~~~~~~~~~~~~~~~~~~~~~~~~~~~
    Microsoft Azure Virtual Machine interface
'''

# Deep object copying
from copy import deepcopy
# Random string
import random
import string
# Node properties and logger
from cloudify import ctx
# Exception handling
from cloudify.exceptions import NonRecoverableError
# Life-cycle operation decorator
from cloudify.decorators import operation
# Base resource class
from cloudify_azure.resources.base import Resource
# Logger, API version
from cloudify_azure import (constants, utils)
# Relationship interfaces
from cloudify_azure.resources.network.networkinterfacecard \
    import NetworkInterfaceCard
from cloudify_azure.resources.network.publicipaddress \
    import PublicIPAddress
from cloudify_azure.resources.compute.availabilityset \
    import AvailabilitySet
from cloudify_azure.resources.compute.virtualmachineextension \
    import VirtualMachineExtension


class VirtualMachine(Resource):
    '''
        Microsoft Azure Virtual Machine interface

    .. warning::
        This interface should only be instantiated from
        within a Cloudify Lifecycle Operation

    :param string resource_group: Name of the parent Resource Group
    :param string api_version: API version to use for all requests
    :param `logging.Logger` logger:
        Parent logger for the class to use. Defaults to `ctx.logger`
    '''
    def __init__(self,
                 resource_group=None,
                 api_version=constants.API_VER_COMPUTE,
                 logger=None,
                 _ctx=ctx):
        resource_group = resource_group or \
            utils.get_resource_group(_ctx=_ctx)
        Resource.__init__(
            self,
            'Virtual Machine',
            '/{0}/{1}/{2}'.format(
                'resourceGroups/{0}'.format(resource_group),
                'providers/Microsoft.Compute',
                'virtualMachines'
            ),
            api_version=api_version,
            logger=logger,
            _ctx=_ctx)


def build_osdisk_profile(usr_osdisk=None):
    '''
        Creates a storageProfile::osDisk object for use when
        creating a Virtual Machine

    :param dict usr_osdisk: User-override data
    :returns: storageProfile::osDisk object
    :rtype: dict
    '''
    osdisk = dict()
    if isinstance(usr_osdisk, dict):
        osdisk = deepcopy(usr_osdisk)
    # Generate disk name if one wasn't provided
    osdisk['name'] = osdisk.get('name') or utils.get_resource_name()
    # If no disk URI was specified, generate one
    if not osdisk.get('vhd', dict()).get('uri'):
        osdisk['vhd'] = {
            'uri': 'http://{0}.{1}/vhds/{2}.vhd'.format(
                utils.get_rel_node_name(constants.REL_CONNECTED_TO_SA),
                'blob.core.windows.net',
                osdisk.get('name'))
        }
    # Fill in the blanks if the user didn't specify
    osdisk['caching'] = osdisk.get('caching', 'ReadWrite')
    osdisk['createOption'] = osdisk.get('createOption', 'FromImage')
    return osdisk


def build_datadisks_profile(usr_datadisks):
    '''
        Creates a list of storageProfile::dataDisk objects for use when
        creating a Virtual Machine

    :param dict usr_datadisks: User data
    :returns: List of storageProfile::dataDisk objects
    :rtype: list
    '''
    datadisks = list()
    if not usr_datadisks:
        return list()
    for idx, usr_datadisk in enumerate(usr_datadisks):
        datadisk = deepcopy(usr_datadisk)
        # Generate disk name if one wasn't provided
        datadisk['name'] = datadisk.get('name') or \
            '{0}-{1}'.format(utils.get_resource_name(), idx)
        # If no disk URI was specified, generate one
        if not datadisk.get('vhd', dict()).get('uri'):
            datadisk['vhd'] = {
                'uri': 'http://{0}.{1}/vhds/{2}.vhd'.format(
                    utils.get_rel_node_name(constants.REL_CONNECTED_TO_SA),
                    'blob.core.windows.net',
                    datadisk.get('name'))
            }
        # Fill in the blanks if the user didn't specify
        datadisk['lun'] = datadisk.get('lun', idx)
        datadisk['createOption'] = datadisk.get('createOption', 'Empty')
        datadisks.append(datadisk)
    return datadisks


def build_network_profile():
    '''
        Creates a networkProfile object complete with
        a list of networkInterface objects

    :returns: networkProfile object
    :rtype: dict
    '''
    network_interfaces = list()
    net_rels = utils.get_relationships_by_type(
        ctx.instance.relationships,
        constants.REL_CONNECTED_TO_NIC)
    ctx.logger.debug('net_rels: {0}'.format(
        [net_rel.target.node.id for net_rel in net_rels]))
    for net_rel in net_rels:
        # Get the NIC resource ID
        network_interface = utils.get_full_id_reference(
            NetworkInterfaceCard,
            _ctx=net_rel.target)
        # If more than one NIC is attached, set the Primary property
        if len(net_rels) > 1:
            network_interface['properties'] = {
                'primary': net_rel.target.node.properties.get('primary')
            }
        network_interfaces.append(network_interface)
    # Check for a primary interface if multiple NICs are used
    if len(network_interfaces) > 1:
<<<<<<< HEAD
        if not len([x for x in network_interfaces
                    if x['properties']['primary']]):
=======
        if not len([
                x for x in network_interfaces
                if x['properties']['primary']]):
>>>>>>> 2d412969
            raise NonRecoverableError(
                'Exactly one "primary" network interface must be specified '
                'if multiple NetworkInterfaceCard nodes are used')
    return {
        'networkInterfaces': network_interfaces
    }


def vm_name_generator():
    '''Generates a unique VM resource name'''
    return ''.join(random.choice(string.lowercase) for i in range(15))


@operation
def create(**_):
    '''Uses an existing, or creates a new, Virtual Machine'''
    # Generate a resource name (if needed)
    utils.generate_resource_name(
        VirtualMachine(),
        generator=vm_name_generator)
    res_cfg = utils.get_resource_config() or dict()
    # Build storage profile
    osdisk = build_osdisk_profile(
        res_cfg.get('storageProfile', dict()).get('osDisk', dict()))
    datadisks = build_datadisks_profile(
        res_cfg.get('storageProfile', dict()).get('dataDisks', list()))
    storage_profile = {
        'osDisk': osdisk,
        'dataDisks': datadisks
    }
    # Build the network profile
    network_profile = build_network_profile()
    # Build the OS profile
    os_family = ctx.node.properties.get('os_family', '').lower()
    os_profile = dict()
    # Set defaults for Windows installs to enable WinRM listener
    if os_family == 'windows' and \
            not res_cfg.get('osProfile', dict()).get('windowsConfiguration'):
        os_profile = {
            'windowsConfiguration': {
                # This is required for extension scripts to work
                'provisionVMAgent': True,
                'winRM': {
                    'listeners': [{
                        'protocol': 'Http',
                        'certificateUrl': None
                    }]
                }
            },
            'linuxConfiguration': None
        }
    elif not res_cfg.get('osProfile', dict()).get('linuxConfiguration'):
        os_profile = {
            'linuxConfiguration': {
                'disablePasswordAuthentication': False
            },
            'windowsConfiguration': None
        }
    # Set the computerName if it's not set already
    os_profile['computerName'] = \
        res_cfg.get(
            'osProfile', dict()
        ).get('computerName', utils.get_resource_name())
    # Create a resource (if necessary)
    utils.task_resource_create(
        VirtualMachine(),
        {
            'location': ctx.node.properties.get('location'),
            'tags': ctx.node.properties.get('tags'),
            'plan': ctx.node.properties.get('plan'),
            'properties': utils.dict_update(
                utils.get_resource_config(),
                {
                    'availabilitySet': utils.get_rel_id_reference(
                        AvailabilitySet,
                        constants.REL_CONNECTED_TO_AS),
                    'networkProfile': network_profile,
                    'storageProfile': storage_profile,
                    'osProfile': os_profile
                }
            )
        })


@operation
def configure(command_to_execute, file_uris, **_):
    '''Configures the resource'''
    os_family = ctx.node.properties.get('os_family', '').lower()
    if os_family == 'windows':
        # By default, this should enable WinRM HTTP (unencrypted)
        # This entire function can be overridden from the plugin
        utils.task_resource_create(
            VirtualMachineExtension(
                virtual_machine=utils.get_resource_name()
            ),
            {
                'location': ctx.node.properties.get('location'),
                'tags': ctx.node.properties.get('tags'),
                'properties': {
                    'publisher': 'Microsoft.Compute',
                    'type': 'CustomScriptExtension',
                    'typeHandlerVersion': '1.4',
                    'settings': {
                        'fileUris': file_uris,
                        'commandToExecute': command_to_execute
                    }
                }
            })

    # Write the IP address to runtime properties for the agent
    # Get a reference to the NIC
    rel_nic = utils.get_relationship_by_type(
        ctx.instance.relationships,
        constants.REL_CONNECTED_TO_NIC)
    # No NIC? Exit and hope the user doesn't plan to install an agent
    if not rel_nic:
        return
    # Get the NIC data from the API directly (because of IPConfiguration)
    nic = NetworkInterfaceCard(_ctx=rel_nic.target)
    nic_data = nic.get(utils.get_resource_name(rel_nic.target))
    # Iterate over each IPConfiguration entry
    for ip_cfg in nic_data.get(
            'properties', dict()).get(
                'ipConfigurations', list()):
        # Get the Private IP Address endpoint
        ctx.instance.runtime_properties['ip'] = \
            ip_cfg.get('properties', dict()).get('privateIPAddress')
        # Get the Public IP Address endpoint
        pubip_id = ip_cfg.get(
            'properties', dict()).get(
                'publicIPAddress', dict()).get('id')
        if isinstance(pubip_id, basestring):
            # use the ID to get the data on the public ip
            pubip = PublicIPAddress(_ctx=rel_nic.target)
            pubip.endpoint = '{0}{1}'.format(
                constants.CONN_API_ENDPOINT, pubip_id)
            pubip_data = pubip.get()
            if isinstance(pubip_data, dict):
                ctx.instance.runtime_properties['public_ip'] = \
                    pubip_data.get('properties', dict()).get('ipAddress')
    # See if the user wants to use the public IP as primary IP
    if ctx.node.properties.get('use_public_ip') and \
            ctx.instance.runtime_properties.get('public_ip'):
        ctx.instance.runtime_properties['ip'] = \
            ctx.instance.runtime_properties.get('public_ip')
    ctx.logger.info('OUTPUT {0}.{1} = "{2}"'.format(
        ctx.instance.id,
        'ip',
        ctx.instance.runtime_properties.get('ip')))
    ctx.logger.info('OUTPUT {0}.{1} = "{2}"'.format(
        ctx.instance.id,
        'public_ip',
        ctx.instance.runtime_properties.get('public_ip')))


@operation
def delete(**_):
    '''Deletes a Virtual Machine'''
    # Delete the resource
    utils.task_resource_delete(
        VirtualMachine())


@operation
def attach_data_disk(lun, **_):
    '''Attaches a data disk'''
    vm_iface = VirtualMachine(_ctx=ctx.source)
    vm_state = vm_iface.get(name=utils.get_resource_name(_ctx=ctx.source))
    data_disks = vm_state.get(
        'properties', dict()).get(
            'storageProfile', dict()).get(
                'dataDisks', list())
    # Get the createOption
    create_opt = 'Empty'
    if ctx.target.node.properties.get('use_external_resource', False):
        create_opt = 'Attach'
    # Add the disk to the list
    data_disks.append({
        'name': utils.get_resource_name(_ctx=ctx.target),
        'lun': lun,
        'diskSizeGB': ctx.target.instance.runtime_properties['diskSizeGB'],
        'vhd': {
            'uri': ctx.target.instance.runtime_properties['uri']
        },
        'createOption': create_opt,
        'caching': 'None'
    })
    ctx.logger.info('async_op: {0}'.format(
        ctx.source.instance.runtime_properties.get('async_op')))
    # Update the VM
    utils.task_resource_update(
        VirtualMachine(_ctx=ctx.source),
        {
            'location': ctx.source.node.properties.get('location'),
            'properties': {
                'storageProfile': {
                    'dataDisks': data_disks
                }
            }
        },
        force=True,
        _ctx=ctx.source
    )


@operation
def detach_data_disk(**_):
    '''Detaches a data disk'''
    vm_iface = VirtualMachine(_ctx=ctx.source)
    vm_state = vm_iface.get(name=utils.get_resource_name(_ctx=ctx.source))
    data_disks = [
        x for x in vm_state.get(
            'properties', dict()).get(
                'storageProfile', dict()).get(
                    'dataDisks', list())
        if x.get('vhd', dict()).get('uri') !=
        ctx.target.instance.runtime_properties['uri']
    ]
    ctx.logger.info('async_op: {0}'.format(
        ctx.source.instance.runtime_properties.get('async_op')))
    # Update the VM
    utils.task_resource_update(
        VirtualMachine(_ctx=ctx.source),
        {
            'location': ctx.source.node.properties.get('location'),
            'properties': {
                'storageProfile': {
                    'dataDisks': data_disks
                }
            }
        },
        force=True,
        _ctx=ctx.source
    )<|MERGE_RESOLUTION|>--- conflicted
+++ resolved
@@ -164,14 +164,9 @@
         network_interfaces.append(network_interface)
     # Check for a primary interface if multiple NICs are used
     if len(network_interfaces) > 1:
-<<<<<<< HEAD
-        if not len([x for x in network_interfaces
-                    if x['properties']['primary']]):
-=======
         if not len([
                 x for x in network_interfaces
                 if x['properties']['primary']]):
->>>>>>> 2d412969
             raise NonRecoverableError(
                 'Exactly one "primary" network interface must be specified '
                 'if multiple NetworkInterfaceCard nodes are used')
